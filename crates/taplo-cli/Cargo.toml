[package]
authors = ["tamasfe"]
description = "A CLI for Taplo TOML toolkit"
license = "MIT"
edition = "2021"
name = "taplo-cli"
<<<<<<< HEAD
version = "0.9.1-rc.1"
=======
version = "0.9.1"
>>>>>>> f7c5279a
homepage = "https://taplo.tamasfe.dev"
repository = "https://github.com/tamasfe/taplo"
categories = ["development-tools", "command-line-utilities"]
keywords = ["toml", "linter", "formatter"]

[features]
default = ["rustls-tls"]
lsp = ["taplo-lsp", "async-ctrlc"]
native-tls = ["taplo-common/native-tls"]
rustls-tls = ["taplo-common/rustls-tls"]
toml-test = []
vendored-openssl = ["openssl"]

[dependencies]
anyhow = { version = "1", features = ["backtrace"] }
async-ctrlc = { version = "1.2.0", features = ["stream"], optional = true }
clap = { version = "3.0.0", features = ["derive", "cargo", "env"] }
codespan-reporting = "0.11.1"
futures = "0.3"
glob = "0.3"
hex = "0.4"
itertools = "0.10.3"
once_cell = "1.4"
openssl = { version = "*", features = ["vendored"], optional = true }
regex = "1.4"
reqwest = { version = "0.11.9", default-features = false, features = [
  "json",
] }
schemars = "0.8"
serde = "1"
serde_json = "1"
taplo = { version = "0.13.1", path = "../taplo", features = ["serde"] }
taplo-common = { version = "0.5.1", path = "../taplo-common" }
taplo-lsp = { version = "0.7.1", path = "../taplo-lsp", default-features = false, optional = true }
time = { version = "0.3", features = ["parsing"] }
toml = "0.7"
tracing = "0.1.29"
tracing-subscriber = { version = "0.3.7", features = ["env-filter"] }
url = "2.2.2"

[target.'cfg(not(target_arch = "wasm32"))'.dependencies]
# `prettydiff` is also a CLI that pulls in `clap` by default
prettydiff = { version = "0.6.1", default-features = false }
ansi_term = "0.12"
atty = "0.2.14"
tokio = { version = "1.24.2", features = [
  "sync",
  "fs",
  "time",
  "io-std",
  "rt-multi-thread",
  "parking_lot",
], default-features = false }
lsp-async-stub = { version = "0.6.0", path = "../lsp-async-stub", features = [
  "tokio-tcp",
  "tokio-stdio",
] }

[target.'cfg(target_arch = "wasm32")'.dependencies]
tokio = { version = "1.24.2", features = [
  "sync",
  "parking_lot",
  "io-util",
], default-features = false }

[package.metadata.auto-tag]
enabled = true

[[bin]]
name = "taplo"
path = "bin/taplo.rs"<|MERGE_RESOLUTION|>--- conflicted
+++ resolved
@@ -4,11 +4,7 @@
 license = "MIT"
 edition = "2021"
 name = "taplo-cli"
-<<<<<<< HEAD
-version = "0.9.1-rc.1"
-=======
-version = "0.9.1"
->>>>>>> f7c5279a
+version = "0.9.2-rc.1"
 homepage = "https://taplo.tamasfe.dev"
 repository = "https://github.com/tamasfe/taplo"
 categories = ["development-tools", "command-line-utilities"]
