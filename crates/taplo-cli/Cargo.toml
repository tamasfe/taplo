[package]
<<<<<<< HEAD
authors = ["tamasfe"]
description = "A CLI for Taplo TOML toolkit"
license = "MIT"
edition = "2021"
name = "taplo-cli"
version = "0.9.2-rc.1"
homepage = "https://taplo.tamasfe.dev"
repository = "https://github.com/tamasfe/taplo"
categories = ["development-tools", "command-line-utilities"]
keywords = ["toml", "linter", "formatter"]

[features]
default = ["rustls-tls"]
lsp = ["taplo-lsp", "async-ctrlc"]
native-tls = ["taplo-common/native-tls"]
rustls-tls = ["taplo-common/rustls-tls"]
toml-test = []
vendored-openssl = ["openssl"]

[dependencies]
anyhow = { version = "1", features = ["backtrace"] }
async-ctrlc = { version = "1.2.0", features = ["stream"], optional = true }
clap = { version = "3.0.0", features = ["derive", "cargo", "env"] }
codespan-reporting = "0.11.1"
futures = "0.3"
glob = "0.3"
hex = "0.4"
itertools = "0.10.3"
once_cell = "1.4"
openssl = { version = "*", features = ["vendored"], optional = true }
regex = "1.4"
reqwest = { version = "0.11.9", default-features = false, features = [
  "json",
] }
schemars = "0.8"
serde = "1"
serde_json = "1"
taplo = { version = "0.13.1", path = "../taplo", features = ["serde"] }
taplo-common = { version = "0.5.1", path = "../taplo-common" }
taplo-lsp = { version = "0.7.1", path = "../taplo-lsp", default-features = false, optional = true }
time = { version = "0.3", features = ["parsing"] }
toml = "0.7"
tracing = "0.1.29"
tracing-subscriber = { version = "0.3.7", features = ["env-filter"] }
url = "2.2.2"
=======
name         = "taplo-cli"
description  = "A CLI for Taplo TOML toolkit"
version      = "0.9.3"
rust-version = "1.70"
categories   = ["development-tools", "command-line-utilities"]
keywords     = ["toml", "linter", "formatter"]
authors      = { workspace = true }
edition      = { workspace = true }
homepage     = { workspace = true }
license      = { workspace = true }
repository   = { workspace = true }

[features]
default    = ["rustls-tls", "lsp", "toml-test"]
lsp        = ["taplo-lsp", "async-ctrlc"]
native-tls = ["taplo-common/native-tls", "taplo-lsp?/native-tls"]
rustls-tls = ["taplo-common/rustls-tls", "taplo-lsp?/rustls-tls"]
toml-test  = []

[dependencies]
taplo        = { path = "../taplo", features = ["serde"] }
taplo-common = { path = "../taplo-common" }
taplo-lsp    = { path = "../taplo-lsp", default-features = false, optional = true }

anyhow             = { workspace = true, features = ["backtrace"] }
clap               = { version = "4", features = ["derive", "cargo", "env"] }
codespan-reporting = { version = "0.11.1" }
futures            = { workspace = true }
glob               = { workspace = true }
hex                = { workspace = true }
itertools          = { workspace = true }
once_cell          = { workspace = true }
regex              = { workspace = true }
reqwest            = { workspace = true, features = ["json"] }
schemars           = { workspace = true }
serde              = { workspace = true }
serde_json         = { workspace = true }
time               = { workspace = true, features = ["parsing"] }
toml               = { workspace = true }
tracing            = { workspace = true }
tracing-subscriber = { workspace = true, features = ["env-filter"] }
url                = { workspace = true }
>>>>>>> a0fdd4cf

[target.'cfg(not(target_arch = "wasm32"))'.dependencies]
ansi_term      = { version = "0.12" }
async-ctrlc    = { version = "1.2.0", features = ["stream"], optional = true }
atty           = { version = "0.2.14" }
lsp-async-stub = { path = "../lsp-async-stub", features = ["tokio-tcp", "tokio-stdio"] }
# `prettydiff` is also a CLI that pulls in `clap` by default
prettydiff = { version = "0.6.1", default-features = false }
tokio      = { workspace = true, features = ["sync", "fs", "time", "io-std", "rt-multi-thread", "parking_lot"] }

[target.'cfg(target_arch = "wasm32")'.dependencies]
tokio = { workspace = true, features = ["sync", "parking_lot", "io-util"] }

[package.metadata.auto-tag]
enabled = true

[[bin]]
name = "taplo"
path = "bin/taplo.rs"<|MERGE_RESOLUTION|>--- conflicted
+++ resolved
@@ -1,54 +1,7 @@
 [package]
-<<<<<<< HEAD
-authors = ["tamasfe"]
-description = "A CLI for Taplo TOML toolkit"
-license = "MIT"
-edition = "2021"
-name = "taplo-cli"
-version = "0.9.2-rc.1"
-homepage = "https://taplo.tamasfe.dev"
-repository = "https://github.com/tamasfe/taplo"
-categories = ["development-tools", "command-line-utilities"]
-keywords = ["toml", "linter", "formatter"]
-
-[features]
-default = ["rustls-tls"]
-lsp = ["taplo-lsp", "async-ctrlc"]
-native-tls = ["taplo-common/native-tls"]
-rustls-tls = ["taplo-common/rustls-tls"]
-toml-test = []
-vendored-openssl = ["openssl"]
-
-[dependencies]
-anyhow = { version = "1", features = ["backtrace"] }
-async-ctrlc = { version = "1.2.0", features = ["stream"], optional = true }
-clap = { version = "3.0.0", features = ["derive", "cargo", "env"] }
-codespan-reporting = "0.11.1"
-futures = "0.3"
-glob = "0.3"
-hex = "0.4"
-itertools = "0.10.3"
-once_cell = "1.4"
-openssl = { version = "*", features = ["vendored"], optional = true }
-regex = "1.4"
-reqwest = { version = "0.11.9", default-features = false, features = [
-  "json",
-] }
-schemars = "0.8"
-serde = "1"
-serde_json = "1"
-taplo = { version = "0.13.1", path = "../taplo", features = ["serde"] }
-taplo-common = { version = "0.5.1", path = "../taplo-common" }
-taplo-lsp = { version = "0.7.1", path = "../taplo-lsp", default-features = false, optional = true }
-time = { version = "0.3", features = ["parsing"] }
-toml = "0.7"
-tracing = "0.1.29"
-tracing-subscriber = { version = "0.3.7", features = ["env-filter"] }
-url = "2.2.2"
-=======
 name         = "taplo-cli"
 description  = "A CLI for Taplo TOML toolkit"
-version      = "0.9.3"
+version      = "0.9.4-rc.1"
 rust-version = "1.70"
 categories   = ["development-tools", "command-line-utilities"]
 keywords     = ["toml", "linter", "formatter"]
@@ -64,6 +17,7 @@
 native-tls = ["taplo-common/native-tls", "taplo-lsp?/native-tls"]
 rustls-tls = ["taplo-common/rustls-tls", "taplo-lsp?/rustls-tls"]
 toml-test  = []
+vendored-openssl = ["openssl"]
 
 [dependencies]
 taplo        = { path = "../taplo", features = ["serde"] }
@@ -78,6 +32,7 @@
 hex                = { workspace = true }
 itertools          = { workspace = true }
 once_cell          = { workspace = true }
+openssl = { version = "*", features = ["vendored"], optional = true }
 regex              = { workspace = true }
 reqwest            = { workspace = true, features = ["json"] }
 schemars           = { workspace = true }
@@ -88,7 +43,6 @@
 tracing            = { workspace = true }
 tracing-subscriber = { workspace = true, features = ["env-filter"] }
 url                = { workspace = true }
->>>>>>> a0fdd4cf
 
 [target.'cfg(not(target_arch = "wasm32"))'.dependencies]
 ansi_term      = { version = "0.12" }
