# Change Log

<<<<<<< HEAD
## 0.5.0

### Breaking Changes

- Removed `lsp-types` dependency.
=======
## Unreleased

### Additions
- Builtin `rustfmt.toml` schema added
>>>>>>> dcd811f9

## 0.4.0

### Breaking Changes

- `lsp-types` dependency version bump (this dependency is likely to be removed in future versions)

## 0.3.1

### Additions
- Formatter options can be updated with string key=value pairs.

## 0.3.0

**From this release Taplo only guarantees to support the latest stable Rust release**

### Breaking Changes

- Updated the library to use Rust 1.47.0 stable, it will definitely fail to build on versions older than 1.45.0.

### Fixes
- Added features to documentation
- Documentation should actually compile

## 0.2.0

### Features
- Moved analytics and schema utilities into this library
- Optional `time` and `chrono` support

### Fixes

- Fixed offset-position mapping.

## 0.1.0

### Features

- Initial proper release

## 1.0.0-alpha.x

These releases were labelled way too early incorrectly, and were yanked from the registry.<|MERGE_RESOLUTION|>--- conflicted
+++ resolved
@@ -1,17 +1,11 @@
 # Change Log
 
-<<<<<<< HEAD
-## 0.5.0
+## Unreleased
 
 ### Breaking Changes
 
 - Removed `lsp-types` dependency.
-=======
-## Unreleased
-
-### Additions
-- Builtin `rustfmt.toml` schema added
->>>>>>> dcd811f9
+- Removed builtin schemas.
 
 ## 0.4.0
 
