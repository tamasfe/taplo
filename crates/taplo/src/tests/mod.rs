use crate::parser::parse;

mod generated {
    mod invalid;
}

mod formatter;

#[test]
fn time_in_arrays() {
    let src = r#"
    a = [00:00:01, 02:03:04]
    "#;

    let errors = parse(src).errors;

    assert!(errors.is_empty(), "{errors:#?}");
}

#[test]
fn comments_after_tables() {
    let src = r#"
[[array]] # foo
[table] # foo
"#;
    let errors = parse(src).errors;

<<<<<<< HEAD
    assert!(errors.is_empty(), "{:#?}", errors);
}

#[test]
fn dates_in_table_keys() {
    let src = r#"
[2024-01-01]
2024-01-01 = true

[[2024-01-02]]
2024-01-01 = true
"#;
    let errors = parse(src).errors;

    assert!(errors.is_empty(), "{:#?}", errors);
=======
    assert!(errors.is_empty(), "{errors:#?}");
>>>>>>> cabd0683
}<|MERGE_RESOLUTION|>--- conflicted
+++ resolved
@@ -25,8 +25,7 @@
 "#;
     let errors = parse(src).errors;
 
-<<<<<<< HEAD
-    assert!(errors.is_empty(), "{:#?}", errors);
+    assert!(errors.is_empty(), "{errors:#?}");
 }
 
 #[test]
@@ -41,7 +40,4 @@
     let errors = parse(src).errors;
 
     assert!(errors.is_empty(), "{:#?}", errors);
-=======
-    assert!(errors.is_empty(), "{errors:#?}");
->>>>>>> cabd0683
 }